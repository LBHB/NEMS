--- conflicted
+++ resolved
@@ -12,16 +12,8 @@
 GENERAL_REQUIRES = ['numpy', 'scipy', 'matplotlib', 'pandas', 'requests',
                     'h5py', 'sqlalchemy', 'configparser']
 # pycharm also requires: tornado
-<<<<<<< HEAD
-<<<<<<< HEAD
 # TF modules require tensorflow
 # GUI requires pyqt
-=======
->>>>>>> master
-=======
-# TF modules require tensorflow
-# GUI requires pyqt
->>>>>>> 578d4cf8
 
 EXTRAS_REQUIRES = {
     'docs': ['sphinx', 'sphinx_rtd_theme', 'pygments-enaml'],

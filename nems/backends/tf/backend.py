--- conflicted
+++ resolved
@@ -221,22 +221,6 @@
         #       it has the information about which layer generates which output.
         inputs = data.inputs
 
-<<<<<<< HEAD
-        if len(data.targets) > 1:
-            raise NotImplementedError("Only one target supported currently.")
-        target = list(data.targets.values())[0]
-
-        initial_error = self.model.evaluate(inputs, target, return_dict=False)
-        if type(initial_error) is float:
-            initial_error = np.array([initial_error])
-        print(f"Initial loss: {initial_error[0]}")
-        
-        history = self.model.fit(
-            inputs, {final_layer: target}, epochs=epochs,
-            validation_split=validation_split, callbacks=callbacks,
-            validation_data=validation_data
-        )
-=======
         if data.data_format == 'array':
             if len(data.targets) > 1:
                 raise NotImplementedError("Only one target supported currently.")
@@ -281,7 +265,6 @@
                     callbacks=callbacks,
                     shuffle=shuffle
                 )
->>>>>>> 59cc8f8c
 
         # Save weights back to NEMS model
         # Skip input layers.

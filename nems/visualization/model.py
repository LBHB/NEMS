--- conflicted
+++ resolved
@@ -595,18 +595,6 @@
     else:
         wc = wc_layer.coefficients
         fir = fir_layer.coefficients
-<<<<<<< HEAD
-        strfs = [wc[:,:,i] @ fir[:,:,i].T for i in range(wc.shape[2])]
-        strfs = [s/np.std(s) for s in strfs]
-        vlines = len(strfs)-1
-        vline_spacing = strfs[0].shape[1]
-        strf = np.concatenate(strfs, axis=1)
-
-    ax.imshow(strf, aspect='auto', interpolation='none',
-              origin='lower')
-    for i in range(vlines):
-        ax.axvline((i+1)*vline_spacing-0.5, color='white')
-=======
         if len(fir.shape)>2:
             filter_count = fir.shape[2]
             chan_count = wc.shape[0]
@@ -636,9 +624,12 @@
 
     ax.imshow(strf, aspect='auto', interpolation='none', origin='lower',
               cmap='bwr', vmin=-mm, vmax=mm, extent=extent)
+    vlines = filter_count-1
+    vline_spacing = lag_count+1
+    for i in range(vlines):
+        ax.axvline((i+1)*vline_spacing-0.5, color='black')
     plt.tight_layout()
     
->>>>>>> 59cc8f8c
     return fig
 
 

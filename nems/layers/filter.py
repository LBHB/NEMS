--- conflicted
+++ resolved
@@ -206,14 +206,7 @@
         options = keyword.split('.')
         kwargs['shape'] = pop_shape(options)
         for op in options:
-<<<<<<< HEAD
-            if ('x' in op) and (op[0].isdigit()):
-                dims = op.split('x')
-                kwargs['shape'] = tuple([int(d) for d in dims])
-            elif op.startswith('p') and op[1].isdigit():
-=======
             if op.startswith('p') and op[1].isdigit():
->>>>>>> 9148e218
                 # Pole-zero parameterization
                 fir_class = PoleZeroFIR
                 fs_idx = op.index('fs')

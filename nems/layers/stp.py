--- conflicted
+++ resolved
@@ -2,11 +2,6 @@
 from numba import njit
 
 from nems.registry import layer
-<<<<<<< HEAD
-from nems.layers.base import Layer, Phi, Parameter, require_shape
-from nems.distributions import HalfNormal
-from nems.tools.arrays import one_or_more_negative
-=======
 from nems.layers.base import Layer, Phi, Parameter
 from nems.layers.tools import require_shape, pop_shape
 from nems.distributions import Normal, HalfNormal
@@ -17,7 +12,6 @@
     x = np.pad(x, ((0, 0), (1, 0)), 'constant', constant_values=(initial, initial))
     # x = tf.pad(x, ((0, 0), (1, 0), (0, 0)), constant_values=initial)
     return np.cumsum(x, axis=axis) * dx
->>>>>>> 9148e218
 
 
 class ShortTermPlasticity(Layer):
@@ -283,17 +277,7 @@
     def from_keyword(keyword):
         """TODO: docs"""
         options = keyword.split('.')
-<<<<<<< HEAD
-        for op in options:
-            if (op[0].isdigit()):
-                if 'x' in op:
-                    dims = op.split('x')
-                else:
-                    dims = [op]
-                shape = tuple([int(d) for d in dims])
-=======
         shape = pop_shape(options)
->>>>>>> 9148e218
 
         return ShortTermPlasticity(shape=shape)
 

--- conflicted
+++ resolved
@@ -511,11 +511,10 @@
 
 
 class HRTF(Layer):
-<<<<<<< HEAD
+
+    # TODO fix this.. currenty defaulting to aerd breaks pytest
     state_arg = 'state'  # azimuth, elevation, tilt, distance
-=======
-    state_arg = 'aerd'  # azimuth, elevation, tilt, distance
->>>>>>> b4c4dcdd
+    #state_arg = 'aerd'  # azimuth, elevation, tilt, distance
 
     def __init__(self, speaker_count=2, **kwargs):
         """Docs TODO.
@@ -559,16 +558,10 @@
             State data to modulate input with.
 
         """
-<<<<<<< HEAD
         pass
         return input
         #gain, offset = self.get_parameter_values()
         #return np.matmul(state, gain) * input + np.matmul(state, offset)
-=======
-
-        gain, offset = self.get_parameter_values()
-        return np.matmul(state, gain) * input + np.matmul(state, offset)
->>>>>>> b4c4dcdd
 
     @layer('stategain')
     def from_keyword(keyword):

--- conflicted
+++ resolved
@@ -29,14 +29,10 @@
 
     # limits, assumes input (X) range is approximately -1 to +1
     ui = u.copy()
-<<<<<<< HEAD
+
     #ui[ui > 1] = 1
     #ui[ui < -0.4] = -0.4
-=======
-    ui[ui > 1] = 1
-    ui[ui < -0.4] = -0.4
 
->>>>>>> 7e64f637
     # convert tau units from sec to bins
     taui = np.absolute(tau.copy()) * fs
     taui[taui < 2] = 2

--- conflicted
+++ resolved
@@ -98,56 +98,6 @@
         (0, 2)
 
     Would all set equivalent bounds for a 2x3 parameter.
-<<<<<<< HEAD
-    '''
-
-    phi = [m.get('phi', {}) for m in modelspec]
-    phi_vector = phi_to_vector(phi)
-    bounds = []
-
-    for i, p in enumerate(phi):
-        b = modelspec[i].get('bounds', None)
-        for k, v in p.items():
-            if np.isscalar(v):
-                if b is None:
-                    # (None, None) is interpreted as no bounds by fitters
-                    bounds.append((None, None))
-                else:
-                    bounds.append(b.get(k, (None, None)))
-            else:
-                flattened = np.asanyarray(v).ravel()
-                if b is None:
-                    bounds.extend([(None, None)]*flattened.size)
-                else:
-                    this_bound = b.get(k, (None, None))
-                    if this_bound[0] is None or np.isscalar(this_bound[0]):
-                        lowers = [this_bound[0]]*flattened.size
-                    else:
-                        if np.array(this_bound[0]).shape != np.array(v).shape:
-                            raise ValueError("Shape of bounds array and "
-                                             "phi array does not match for "
-                                             "module %d" % i)
-                        lowers = [x for x in
-                                  np.asanyarray(this_bound[0]).ravel()]
-                    if this_bound[1] is None or np.isscalar(this_bound[1]):
-                        uppers = [this_bound[1]]*flattened.size
-                    else:
-                        if np.array(this_bound[1]).shape != np.array(v).shape:
-                            raise ValueError("Shape of bounds array and "
-                                             "phi array does not match for "
-                                             "module %d" % i)
-                        uppers = [y for y in
-                                  np.asanyarray(this_bound[1]).ravel()]
-                    bounds.extend(zip(lowers, uppers))
-    n = len(bounds)
-    m = len(phi_vector)
-    if n != m:
-        raise ValueError("Length of bounds vector: %d\n"
-                         "Does not match length of phi vector: %d.\n" %
-                         (n, m))
-
-    return bounds
-=======
     """
     if subset is None:
         # Set subset to the full model if not provided
@@ -155,13 +105,13 @@
 
     # Create a phi_template only once
     modelspec_subset = [m for i, m in enumerate(modelspec) if i in subset]
-    phi_template = [m['phi'] for m in modelspec_subset]
+    phi_template = [m.get('phi', {}) for m in modelspec_subset]
 
     def packer(modelspec):
         ''' Converts a modelspec to a vector. '''
         nonlocal modelspec_subset
 
-        phi = [m['phi'] for m in modelspec_subset]
+        phi = [m.get('phi', {}) for m in modelspec_subset]
         return phi_to_vector(phi)
 
     def unpacker(vec):
@@ -185,7 +135,7 @@
             module_bounds = m.get('bounds', {})
             module_lb = {}
             module_ub = {}
-            for name, phi in m['phi'].items():
+            for name, phi in m.get('phi', {}).items():
                 bounds = module_bounds.get(name, (None, None))
                 module_lb[name] = to_bounds_array(bounds, phi, 'lower')
                 module_ub[name] = to_bounds_array(bounds, phi, 'upper')
@@ -197,5 +147,4 @@
         upper = phi_to_vector(upper)
         return lower, upper
 
-    return packer, unpacker, bounds
->>>>>>> b862dcf3
+    return packer, unpacker, bounds
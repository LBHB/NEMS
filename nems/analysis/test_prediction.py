# For testing the predcitive accuracy of a set of modelspecs
import numpy as np

import nems.modelspec as ms
import nems.metrics.api as nmet

<<<<<<< HEAD
def standard_correlation(est,val,modelspecs):

    if type(est) is list:
        # ie, if jackknifing
        new_val = [ms.evaluate(d, m) for m,d in zip(modelspecs,val)]
        new_est = [ms.evaluate(d, m) for m,d in zip(modelspecs,est)]
        new_val=[new_val[0].jackknife_inverse_merge(new_val)]
        #r_test = [nems.metrics.api.corrcoef(p, 'pred', 'resp') for p in new_val]
        r_test = [nems.metrics.api.corrcoef(new_val, 'pred', 'resp')]
        r_fit = [nems.metrics.api.corrcoef(p, 'pred', 'resp') for p in new_est]
    else:
        new_val = [ms.evaluate(val, m) for m in modelspecs]
        new_est = [ms.evaluate(est, m) for m in modelspecs]
        r_test = [nems.metrics.api.corrcoef(p, 'pred', 'resp') for p in new_val]
        r_fit = [nems.metrics.api.corrcoef(p, 'pred', 'resp') for p in new_est]

    modelspecs[0][0]['meta']['r_fit']=np.mean(r_fit)
    modelspecs[0][0]['meta']['r_test']=np.mean(r_test)

    return modelspecs,new_est,new_val
=======

def standard_correlation(est, val, modelspecs):
    # Evaluate estimation data, then store the results
    # of metric tests in first modelspec's meta field.
    new_rec = [ms.evaluate(val, m) for m in modelspecs]
    r_test = [nmet.corrcoef(p, 'pred', 'resp') for p in new_rec]
    mse_test = [nmet.nmse(p, 'pred', 'resp') for p in new_rec]
    ll_test = [nmet.likelihood_poisson(p, 'pred', 'resp') for p in new_rec]
    modelspecs[0][0]['meta']['r_test'] = np.mean(r_test)
    modelspecs[0][0]['meta']['mse_test'] = np.mean(mse_test)
    modelspecs[0][0]['meta']['ll_test'] = np.mean(ll_test)

    # Repeat for validation data.
    new_rec = [ms.evaluate(est, m) for m in modelspecs]
    r_fit = [nmet.corrcoef(p, 'pred', 'resp') for p in new_rec]
    mse_fit = [nmet.nmse(p, 'pred', 'resp') for p in new_rec]
    ll_fit = [nmet.likelihood_poisson(p, 'pred', 'resp') for p in new_rec]
    modelspecs[0][0]['meta']['r_fit'] = np.mean(r_fit)
    modelspecs[0][0]['meta']['mse_fit'] = np.mean(mse_fit)
    modelspecs[0][0]['meta']['ll_fit'] = np.mean(ll_fit)

    return modelspecs
>>>>>>> 1da85f57
<|MERGE_RESOLUTION|>--- conflicted
+++ resolved
@@ -4,7 +4,6 @@
 import nems.modelspec as ms
 import nems.metrics.api as nmet
 
-<<<<<<< HEAD
 def standard_correlation(est,val,modelspecs):
 
     if type(est) is list:
@@ -15,37 +14,28 @@
         #r_test = [nems.metrics.api.corrcoef(p, 'pred', 'resp') for p in new_val]
         r_test = [nems.metrics.api.corrcoef(new_val, 'pred', 'resp')]
         r_fit = [nems.metrics.api.corrcoef(p, 'pred', 'resp') for p in new_est]
+
+        modelspecs[0][0]['meta']['r_fit']=np.mean(r_fit)
+        modelspecs[0][0]['meta']['r_test']=np.mean(r_test)
+
     else:
+        # Evaluate estimation data, then store the results
+        # of metric tests in first modelspec's meta field.
         new_val = [ms.evaluate(val, m) for m in modelspecs]
+        r_test = [nmet.corrcoef(p, 'pred', 'resp') for p in new_val]
+        mse_test = [nmet.nmse(p, 'pred', 'resp') for p in new_val]
+        ll_test = [nmet.likelihood_poisson(p, 'pred', 'resp') for p in new_val]
+        modelspecs[0][0]['meta']['r_test'] = np.mean(r_test)
+        modelspecs[0][0]['meta']['mse_test'] = np.mean(mse_test)
+        modelspecs[0][0]['meta']['ll_test'] = np.mean(ll_test)
+
+        # Repeat for validation data.
         new_est = [ms.evaluate(est, m) for m in modelspecs]
-        r_test = [nems.metrics.api.corrcoef(p, 'pred', 'resp') for p in new_val]
-        r_fit = [nems.metrics.api.corrcoef(p, 'pred', 'resp') for p in new_est]
-
-    modelspecs[0][0]['meta']['r_fit']=np.mean(r_fit)
-    modelspecs[0][0]['meta']['r_test']=np.mean(r_test)
+        r_fit = [nmet.corrcoef(p, 'pred', 'resp') for p in new_est]
+        mse_fit = [nmet.nmse(p, 'pred', 'resp') for p in new_est]
+        ll_fit = [nmet.likelihood_poisson(p, 'pred', 'resp') for p in new_est]
+        modelspecs[0][0]['meta']['r_fit'] = np.mean(r_fit)
+        modelspecs[0][0]['meta']['mse_fit'] = np.mean(mse_fit)
+        modelspecs[0][0]['meta']['ll_fit'] = np.mean(ll_fit)
 
     return modelspecs,new_est,new_val
-=======
-
-def standard_correlation(est, val, modelspecs):
-    # Evaluate estimation data, then store the results
-    # of metric tests in first modelspec's meta field.
-    new_rec = [ms.evaluate(val, m) for m in modelspecs]
-    r_test = [nmet.corrcoef(p, 'pred', 'resp') for p in new_rec]
-    mse_test = [nmet.nmse(p, 'pred', 'resp') for p in new_rec]
-    ll_test = [nmet.likelihood_poisson(p, 'pred', 'resp') for p in new_rec]
-    modelspecs[0][0]['meta']['r_test'] = np.mean(r_test)
-    modelspecs[0][0]['meta']['mse_test'] = np.mean(mse_test)
-    modelspecs[0][0]['meta']['ll_test'] = np.mean(ll_test)
-
-    # Repeat for validation data.
-    new_rec = [ms.evaluate(est, m) for m in modelspecs]
-    r_fit = [nmet.corrcoef(p, 'pred', 'resp') for p in new_rec]
-    mse_fit = [nmet.nmse(p, 'pred', 'resp') for p in new_rec]
-    ll_fit = [nmet.likelihood_poisson(p, 'pred', 'resp') for p in new_rec]
-    modelspecs[0][0]['meta']['r_fit'] = np.mean(r_fit)
-    modelspecs[0][0]['meta']['mse_fit'] = np.mean(mse_fit)
-    modelspecs[0][0]['meta']['ll_fit'] = np.mean(ll_fit)
-
-    return modelspecs
->>>>>>> 1da85f57

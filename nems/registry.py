--- conflicted
+++ resolved
@@ -159,15 +159,10 @@
             self.register_plugin(loc)
 
     def register_function(self, obj):
-<<<<<<< HEAD
+        """ add function obj to registry """
         name = obj.__name__
         try:
             location = str(obj.__module__) + "." + name
-=======
-        name=obj.__name__
-        try:
-            location = str(obj.__location__)
->>>>>>> b0bea992
         except AttributeError:
             # Always default to the name of the module rather than the file
             # because this makes code more portable across platforms.
@@ -301,17 +296,9 @@
 keyword_lib.register_plugins(get_setting('KEYWORD_PLUGINS'))
 
 def xform(func):
-<<<<<<< HEAD
     log.info("importing xforms function: %s", func.__name__)
     xforms_lib.register_function(func)
 
 def xmodule(func):
-    keyword_lib.register_plugin(func)
-=======
-    print("importing xforms function: ", func.__name__)
-    xforms_lib.register_function(func)
-
-def xmodule(func):
-    keyword_lib.register_plugin(func)
-
->>>>>>> b0bea992
+    log.info("importing keyword function: %s", func.__name__)
+    keyword_lib.register_plugin(func)
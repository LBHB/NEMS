import io
import os
import copy
import socket
import logging

import nems.analysis.api
import nems.initializers as init
import nems.metrics.api as metrics
import nems.modelspec as ms
from nems.modelspec import set_modelspec_metadata, get_modelspec_metadata, get_modelspec_shortname
import nems.plots.api as nplt
import nems.preprocessing as preproc
import nems.priors as priors
from nems.uri import save_resource, load_resource
from nems.utils import iso8601_datestring
from nems.fitters.api import scipy_minimize, coordinate_descent
from nems.recording import load_recording

log = logging.getLogger(__name__)
xforms = {}  # A mapping of kform keywords to xform 2-tuplets (2 element lists)


def defxf(keyword, xformspec):
    '''
    Adds xformspec to the xforms keyword dictionary.
    A helper function so not every keyword mapping has to be in a single
    file and part of a very large single multiline dict.
    '''
    if keyword in xforms:
        raise ValueError("Keyword already defined! Choose another name.")
    xforms[keyword] = xformspec


def load_xform(uri):
    '''
    Loads and returns xform saved as a JSON.
    '''
    xform = load_resource(uri)
    return xform


def xfspec_shortname(xformspec):
    '''
    Given an xformspec, makes a shortname for it.
    '''
    n = len('nems.xforms.')
    fn_names = [xf[n:] for xf, xfa in xformspec]
    name = ".".join(fn_names)
    return name


def evaluate_step(xfa, context={}):
    '''
    Helper function for evaluate. Take one step
    SVD revised 2018-03-23 so specialized xforms wrapper functions not required
      but now xfa can be len 4, where xfa[2] indicates context in keys and
      xfa[3] is context out keys
    '''
    if not(len(xfa) == 2 or len(xfa) == 4):
        raise ValueError('Got non 2- or 4-tuple for xform: {}'.format(xfa))
    xf = xfa[0]
    xfargs = xfa[1]
    if len(xfa) > 2:
        context_in = {k: context[k] for k in xfa[2]}
    else:
        context_in = context
    if len(xfa) > 3:
        context_out_keys = xfa[3]
    else:
        context_out_keys = []

    fn = ms._lookup_fn_at(xf)
    # Check for collisions; more to avoid confusion than for correctness:
    for k in xfargs:
        if k in context_in:
            m = 'xf arg {} overlaps with context: {}'.format(k, xf)
            raise ValueError(m)
    # Merge args into context, and make a deepcopy so that mutation
    # inside xforms will not be propogated unless the arg is returned.
    merged_args = {**xfargs, **context_in}
    args = copy.deepcopy(merged_args)
    # Run the xf
    log.info('Evaluating: {}'.format(xf))
    new_context = fn(**args)
    if len(context_out_keys):
        if type(new_context) is tuple:
            # print(new_context)
            new_context = {k: new_context[i] for i, k in enumerate(context_out_keys)}
        elif len(context_out_keys) == 1:
            new_context = {context_out_keys[0]: new_context}
        else:
            raise ValueError('len(context_out_keys) needs to match number of outputs from xf fun')
    # Use the new context for the next step
    if type(new_context) is not dict:
        raise ValueError('xf did not return a context dict: {}'.format(xf))
    context_out = {**context, **new_context}

    return context_out


def evaluate(xformspec, context={}, stop=None):
    '''
    Similar to modelspec.evaluate, but for xformspecs, which is a list of
    2-element lists of function and keyword arguments dict. Each XFORM must
    return a dictionary of the explicit changes made to the context, which
    is the dict that is passed from xform to xform.

    Also, this function wraps every logging call and saves it in a log
    that is the second value returned by this function.
    '''
    context = copy.deepcopy(context)  # Create a new starting context

    # Create a log stream set to the debug level; add it as a root log handler
    log_stream = io.StringIO()
    ch = logging.StreamHandler(log_stream)
    ch.setLevel(logging.DEBUG)
    fmt = '%(asctime)s - %(name)s - %(levelname)s - %(message)s'
    formatter = logging.Formatter(fmt)
    ch.setFormatter(formatter)
    rootlogger = logging.getLogger()
    rootlogger.addHandler(ch)

    # Evaluate the xforms
    for xfa in xformspec[:stop]:
        context = evaluate_step(xfa, context)

    # Close the log, remove the handler, and add the 'log' string to context
    log.info('Done (re-)evaluating xforms.')
    ch.close()
    rootlogger.removeFilter(ch)

    return context, log_stream.getvalue()


###############################################################################
# Stuff below this line are useful resuable components.
# See xforms_test.py for how to use it.

# loader
def load_recordings(recording_uri_list, **context):
    '''
    Load one or more recordings into memory given a list of URIs.
    '''
    rec = load_recording(recording_uri_list[0])
    other_recordings = [load_recording(uri) for uri in recording_uri_list[1:]]
    if other_recordings:
        rec.concatenate_recordings(other_recordings)
    return {'rec': rec}


# preprocessing
def add_average_sig(rec, signal_to_average, new_signalname, epoch_regex,
                    **context):
    rec = preproc.add_average_sig(rec,
                                  signal_to_average=signal_to_average,
                                  new_signalname=new_signalname,
                                  epoch_regex=epoch_regex)
    return {'rec': rec}


def make_state_signal(rec, state_signals=['pupil'], permute_signals=[],
                      new_signalname='state', **context):

    rec = preproc.make_state_signal(rec, state_signals=state_signals,
                                    permute_signals=permute_signals,
                                    new_signalname=new_signalname)
    rec = preproc.remove_invalid_segments(rec)
    # rec = preproc.nan_invalid_segments(rec)

    return {'rec': rec}


def split_by_occurrence_counts(rec, **context):
    est, val = rec.split_using_epoch_occurrence_counts(epoch_regex='^STIM_')
    return {'est': est, 'val': val}


def average_away_stim_occurrences(est, val, **context):
    est = preproc.average_away_epoch_occurrences(est, epoch_regex='^STIM_')
    val = preproc.average_away_epoch_occurrences(val, epoch_regex='^STIM_')
    return {'est': est, 'val': val}

def average_away_stim_occurrences_rec(rec, **context):
    rec = preproc.average_away_epoch_occurrences(rec, epoch_regex='^STIM_')
    return {'rec': rec}


def split_at_time(rec, fraction, **context):
    est, val = rec.split_at_time(fraction)
    return {'est': est, 'val': val}


def use_all_data_for_est_and_val(rec, **context):
    est = rec
    val = rec
    return {'est': est, 'val': val}

def split_for_jackknife(rec, modelspecs=None, epoch_name='REFERENCE',
                        njacks=10, IsReload=False, **context):

    est_out,val_out,modelspecs_out = \
        preproc.split_est_val_for_jackknife(rec, modelspecs=modelspecs,
                                            epoch_name=epoch_name,
                                            njacks=njacks, IsReload=IsReload)
    if IsReload:
        return {'est': est_out, 'val': val_out}
    else:
        return {'est': est_out, 'val': val_out, 'modelspecs': modelspecs_out}

def generate_psth_from_est_for_both_est_and_val_nfold(est, val, **context):
     '''
     generate PSTH prediction for each set
     '''
     est_out,val_out=preproc.generate_psth_from_est_for_both_est_and_val_nfold(est, val)
     return {'est': est_out, 'val': val_out}


def init_from_keywords(keywordstring, meta={}, IsReload=False, **context):
    if not IsReload:
        modelspec = init.from_keywords(keyword_string=keywordstring, meta=meta)

        return {'modelspecs': [modelspec]}
    else:
        return {}


def load_modelspecs(modelspecs, uris,
                    IsReload=False, **context):
    '''
    i.e. Load a modelspec from a specific place. This is not
    the same as reloading a model for later inspection; it would be more
    appropriate when doing something complicated with several different
    models.
    '''
    if not IsReload:
        modelspecs = [load_resource(uri) for uri in uris]
    return {'modelspecs': modelspecs}


def set_random_phi(modelspecs, IsReload=False, **context):
    ''' Starts all modelspecs at random phi sampled from the priors. '''
    if not IsReload:
        modelspecs = [priors.set_random_phi(m) for m in modelspecs]
    return {'modelspecs': modelspecs}


def fit_basic_init(modelspecs, est, IsReload=False, **context):
    ''' A basic fit that optimizes every input modelspec. '''
    if not IsReload:
        # HACK ALERT! THIS IS MESSY
        # fit without STP module first (if there is one)
        for m in modelspecs[0]:
            if 'stp' in m['fn']:
                modelspecs = [nems.initializers.prefit_to_target(
                        est, modelspec, nems.analysis.api.fit_basic,
                        target_module='levelshift',
                        extra_exclude=['stp'],
                        fitter=scipy_minimize,
                        fit_kwargs={'options': {'ftol': 1e-4, 'maxiter': 500}})
                        for modelspec in modelspecs]
                break

        # then pre-fit with STP
        modelspecs = [nems.initializers.prefit_to_target(
                est, modelspec, nems.analysis.api.fit_basic,
                target_module='levelshift',
                fitter=scipy_minimize,
                fit_kwargs={'options': {'ftol': 1e-4, 'maxiter': 500}})
                for modelspec in modelspecs]

        # possibility: pre-fit static NL .  But this doesn't seem to help...
        #modelspecs = [nems.initializers.init_dexp(
        #        est, modelspec)
        #        for modelspec in modelspecs]

    return {'modelspecs': modelspecs}


def fit_basic_init_stp_freeze(modelspecs, est, IsReload=False, **context):
    ''' A basic fit that optimizes every input modelspec. '''
    if not IsReload:
        # if STP is a module, then first pre-fit with frozen STP
        # HACK ALERT! THIS IS MESSY. AND IT DOESN'T HELP??
        stp_sm=None
        for m in modelspecs[0]:
            if 'stp' in m['fn']:
                log.info("Freezing STP module for pre-fit")
                stp_sm=copy.deepcopy(m)
                m['fn_kwargs']['u'] = m['prior']['u'][1]['mean']
                m['fn_kwargs']['tau'] = m['prior']['u'][1]['mean']
                del m['prior']
                break

        # then pre-fit with STP
        modelspecs = [nems.initializers.prefit_to_target(
                est, modelspec, nems.analysis.api.fit_basic,
                target_module='levelshift',
                fitter=scipy_minimize,
                fit_kwargs={'options': {'ftol': 1e-4, 'maxiter': 500}})
                for modelspec in modelspecs]

        # restore STP module to normal state
        if stp_sm is not None:
            for i, m in enumerate(modelspecs[0]):
                if 'stp' in m['fn']:
                    log.info("Restoring STP module for full fit")
                    stp_sm['phi'] = {}
                    stp_sm['phi']['u'] = stp_sm['prior']['u'][1]['mean']
                    stp_sm['phi']['tau'] = stp_sm['prior']['u'][1]['mean']
                    modelspecs[0][i] = stp_sm

        # possibility: pre-fit static NL .  But this doesn't seem to help...
        # modelspecs = [nems.initializers.init_dexp(
        #        est, modelspec)
        #        for modelspec in modelspecs]

    return {'modelspecs': modelspecs}


def fit_basic(modelspecs, est, maxiter=1000, ftol=1e-7,
              IsReload=False, **context):
    ''' A basic fit that optimizes every input modelspec. '''
    if not IsReload:
        fit_kwargs = {'options': {'ftol': ftol, 'maxiter': maxiter}}
        if type(est) is list:
            # jackknife!
            modelspecs_out = []
            njacks = len(modelspecs)
            i = 0
            for m, d in zip(modelspecs, est):
                i += 1
                log.info("Fitting JK {}/{}".format(i, njacks))
                modelspecs_out += nems.analysis.api.fit_basic(
                        d, m, fit_kwargs=fit_kwargs,
                        fitter=scipy_minimize)
            modelspecs = modelspecs_out
        else:
            # standard single shot
            # print('Fitting fit_basic')
            # print(fit_kwargs)

            modelspecs = [nems.analysis.api.fit_basic(est, modelspec,
                                                      fit_kwargs=fit_kwargs,
                                                      fitter=scipy_minimize)[0]
                          for modelspec in modelspecs]
    return {'modelspecs': modelspecs}


def fit_basic_shrink(modelspecs, est, maxiter=1000, ftol=1e-8, IsReload=False,
                     **context):
    ''' A basic fit that optimizes every input modelspec. Use nmse_shrink!'''

    if not IsReload:
        fit_kwargs = {'options': {'ftol': ftol, 'maxiter': maxiter}}
        if type(est) is list:
            # jackknife!
            modelspecs_out = []
            njacks = len(modelspecs)
            i = 0
            for m, d in zip(modelspecs, est):
                i += 1
                log.info("Fitting JK {}/{}".format(i, njacks))
                metric=lambda d: metrics.nmse_shrink(d, 'pred', 'resp')
                modelspecs_out += nems.analysis.api.fit_basic(
                        d, m, fit_kwargs=fit_kwargs,
                        metric=metric,
                        fitter=scipy_minimize)
            modelspecs = modelspecs_out
        else:
            # standard single shot
            # print('Fitting fit_basic')
            # print(fit_kwargs)

            metric=lambda est: metrics.nmse_shrink(est, 'pred', 'resp')
            modelspecs = [nems.analysis.api.fit_basic(est, modelspec,
                                                      fit_kwargs=fit_kwargs,
                                                      metric=metric,
                                                      fitter=scipy_minimize)[0]
                          for modelspec in modelspecs]
    return {'modelspecs': modelspecs}


def fit_basic_cd(modelspecs, est, maxiter=1000, ftol=1e-8, IsReload=False,
                 **context):
    '''
    A basic fit that optimizes every input modelspec. Use coordinate
    descent for fitting and nmse_shrink for cost function
    '''

    if not IsReload:
        fit_kwargs = {'options': {'ftol': ftol, 'maxiter': maxiter}}
        if type(est) is list:
            # jackknife!
            modelspecs_out = []
            njacks = len(modelspecs)
            i = 0
            for m, d in zip(modelspecs, est):
                i += 1
                log.info("Fitting JK {}/{}".format(i, njacks))
                metric=lambda d: metrics.nmse_shrink(d, 'pred', 'resp')
                modelspecs_out += nems.analysis.api.fit_basic(d, m,
                                                              fit_kwargs=fit_kwargs,
                                                              metric=metric,
                                                              fitter=coordinate_descent)
            modelspecs = modelspecs_out
        else:
            # standard single shot
            # print('Fitting fit_basic')
            # print(fit_kwargs)

            metric=lambda est: metrics.nmse_shrink(est, 'pred', 'resp')
            modelspecs = [nems.analysis.api.fit_basic(est, modelspec,
                                                      fit_kwargs=fit_kwargs,
                                                      metric=metric,
                                                      fitter=coordinate_descent)[0]
                          for modelspec in modelspecs]
    return {'modelspecs': modelspecs}

<<<<<<< HEAD

def fit_iteratively(modelspecs, est, max_iter=100, ftol=1e-7, IsReload=False,
                    module_sets=None, invert=False, tolerances=None,
                    fitter=None, fit_kwargs={}, **context):
    # TODO: Likely needs revisiting, just getting something working.
    if tolerances is None:
        tolerances = [ftol]
    if fitter is None:
        fitter = scipy_minimize
=======
def fit_module_sets(modelspecs, est, max_iter=1000, IsReload=False,
                    module_sets=None, invert=False, tolerance=1e-4,
                    fitter=scipy_minimize, fit_kwargs={}, **context):

    if not IsReload:
        if type(est) is list:
            modelspecs_out = []
            njacks = len(modelspecs)
            i = 0
            for m, d in zip(modelspecs, est):
                i += 1
                log.info("Fitting JK %d/%d", i, njacks)
                modelspecs_out += nems.analysis.api.fit_module_sets(
                        d, m, fit_kwargs=fit_kwargs, fitter=fitter,
                        module_sets=module_sets, invert=False,
                        tolerance=tolerance, max_iter=max_iter,
                        )
            modelspecs = modelspecs_out
        else:
            modelspecs = [
                    nems.analysis.api.fit_module_sets(
                            est, modelspec, fit_kwargs=fit_kwargs,
                            fitter=fitter, module_sets=module_sets,
                            invert=invert, tolerance=tolerance,
                            max_iter=max_iter)[0]
                    for modelspec in modelspecs
                    ]
    return {'modelspecs': modelspecs}


def fit_iteratively(modelspecs, est, tol_iter=100, fit_iter=20, IsReload=False,
                    module_sets=None, invert=False, tolerances=[1e-4],
                    fitter=scipy_minimize, fit_kwargs={}, **context):
>>>>>>> 42a623fe

    if not IsReload:
        if type(est) is list:
            modelspecs_out = []
            njacks = len(modelspecs)
            i = 0
            for m, d in zip(modelspecs, est):
                i += 1
                log.info("Fitting JK %d/%d", i, njacks)
                modelspecs_out += nems.analysis.api.fit_iteratively(
                        d, m, fit_kwargs=fit_kwargs, fitter=fitter,
                        module_sets=module_sets, invert=False,
                        tolerances=tolerances, tol_iter=tol_iter,
                        fit_iter=fit_iter
                        )
            modelspecs = modelspecs_out
        else:
            modelspecs = [
                    nems.analysis.api.fit_iteratively(
                            est, modelspec, fit_kwargs=fit_kwargs,
                            fitter=fitter, module_sets=module_sets,
                            invert=invert, tolerances=tolerances,
                            tol_iter=tol_iter, fit_iter=fit_iter)[0]
                    for modelspec in modelspecs
                    ]
    return {'modelspecs': modelspecs}


def fit_n_times_from_random_starts(modelspecs, est, ntimes,
                                   IsReload=False, **context):
    ''' Self explanatory. '''
    if not IsReload:
        if len(modelspecs) > 1:
            raise ValueError('I only work on 1 modelspec')
        modelspecs = [nems.analysis.api.fit_from_priors(est,
                                                        modelspec,
                                                        ntimes=ntimes)
                      for modelspec in modelspecs]
    return {'modelspecs': modelspecs}


def fit_random_subsets(modelspecs, est, nsplits,
                       IsReload=False, **context):
    ''' Randomly sample parts of the data? Wait, HOW DOES THIS WORK? TODO?'''
    if not IsReload:
        if len(modelspecs) > 1:
            raise ValueError('I only work on 1 modelspec')
        modelspecs = nems.analysis.api.fit_random_subsets(est,
                                                          modelspecs[0],
                                                          nsplits=nsplits)
    return {'modelspecs': modelspecs}


def fit_equal_subsets(modelspecs, est, nsplits,
                      IsReload=False, **context):
    ''' Divide the data into nsplits equal pieces and fit each one.'''
    if not IsReload:
        if len(modelspecs) > 1:
            raise ValueError('I only work on 1 modelspec')
        modelspecs = nems.analysis.api.fit_subsets(est,
                                                   modelspecs[0],
                                                   nsplits=nsplits)
    return {'modelspecs': modelspecs}


def fit_jackknifes(modelspecs, est, njacks,
                   IsReload=False, **context):
    ''' Jackknife the data, fit on those, and make predictions from those.'''
    if not IsReload:
        if len(modelspecs) > 1:
            raise ValueError('I only work on 1 modelspec')
        modelspecs = nems.analysis.api.fit_jackknifes(est,
                                                      modelspecs[0],
                                                      njacks=njacks)
    return {'modelspecs': modelspecs}


def fit_nfold(modelspecs, est, IsReload=False, **context):
    ''' fitting n fold, one from each entry in est '''
    if not IsReload:
        modelspecs = nems.analysis.api.fit_nfold(
                est, modelspecs, fitter=scipy_minimize)
    return {'modelspecs': modelspecs}


def fit_nfold_shrinkage(modelspecs, est, IsReload=False, **context):
    ''' fitting n fold, one from each entry in est, use mse_shrink for
    cost function'''
    if not IsReload:
        metric = lambda d: metrics.nmse_shrink(d, 'pred', 'resp')
        modelspecs = nems.analysis.api.fit_nfold(
                est, modelspecs, metric=metric,
                fitter=scipy_minimize)
    return {'modelspecs': modelspecs}


def fit_cd_nfold_shrinkage(modelspecs, est, IsReload=False, **context):
    ''' fitting n fold, one from each entry in est, use mse_shrink for
    cost function'''
    if not IsReload:
        metric = lambda d: metrics.nmse_shrink(d, 'pred', 'resp')
        modelspecs = nems.analysis.api.fit_nfold(
                est, modelspecs, metric=metric,
                fitter=coordinate_descent)
    return {'modelspecs': modelspecs}



def save_recordings(modelspecs, est, val, **context):
    # TODO: Save the recordings somehow?
    return {'modelspecs': modelspecs}


def predict(modelspecs, est, val, **context):
    # modelspecs = metrics.add_summary_statistics(est, val, modelspecs)
    # TODO: Add statistics to metadata of every modelspec

    est, val = nems.analysis.api.generate_prediction(est, val, modelspecs)

    return {'val': val, 'est': est}


def add_summary_statistics(est, val, modelspecs, **context):
    # modelspecs = metrics.add_summary_statistics(est, val, modelspecs)
    # TODO: Add statistics to metadata of every modelspec

    modelspecs = nems.analysis.api.standard_correlation(est, val, modelspecs)

    return {'modelspecs': modelspecs}


def plot_summary(modelspecs, val, figures=None, IsReload=False, **context):
    # CANNOT initialize figures=[] in optional args our you will create a bug

    if figures is None:
        figures = []
    if not IsReload:
        fig = nplt.quickplot({'modelspecs': modelspecs, 'val': val})
        # Needed to make into a Bytes because you can't deepcopy figures!
        figures.append(nplt.fig2BytesIO(fig))

    return {'figures': figures}


def fill_in_default_metadata(rec, modelspecs, IsReload=False, **context):
    '''
    Sets any uninitialized metadata to defaults that should help us
    find it in nems_db again. (fitter, recording, date, etc)
    '''
    if not IsReload:
        # Add metadata to help you reload this state later
        for modelspec in modelspecs:
            meta = get_modelspec_metadata(modelspec)
            if 'fitter' not in meta:
                set_modelspec_metadata(modelspec, 'fitter', 'None')
            if 'fit_time' not in meta:
                set_modelspec_metadata(modelspec, 'fitter', 'None')
            if 'recording' not in meta:
                recname = rec.name if rec else 'None'
                set_modelspec_metadata(modelspec, 'recording', recname)
            if 'recording_uri' not in meta:
                uri = rec.uri if rec and rec.uri else 'None'
                set_modelspec_metadata(modelspec, 'recording_uri', uri)
            if 'date' not in meta:
                set_modelspec_metadata(modelspec, 'date', iso8601_datestring())
            if 'hostname' not in meta:
                set_modelspec_metadata(modelspec, 'hostname',
                                       socket.gethostname())
    return {'modelspecs': modelspecs}


# TODO: Perturb around the modelspec to get confidence intervals

# TODO: Use simulated annealing (Slow, arguably gets stuck less often)
# modelspecs = nems.analysis.fit_basic(est, modelspec,
#                                   fitter=nems.fitter.annealing)

# TODO: Use Metropolis algorithm (Very slow, gives confidence interval)
# modelspecs = nems.analysis.fit_basic(est, modelspec,
#                                   fitter=nems.fitter.metropolis)

# TODO: Use 10-fold cross-validated evaluation
# fitter = partial(nems.cross_validator.cross_validate_wrapper, gradient_descent, 10)
# modelspecs = nems.analysis.fit_cv(est, modelspec, folds=10)


def tree_path(recording, modelspecs, xfspec):
    '''
    Returns a relative path (excluding filename, host, port) for URIs.
    Editing this function edits the path in the file tree of every
    file saved!
    '''

    xformname = xfspec_shortname(xfspec)
    modelname = get_modelspec_shortname(modelspecs[0])
    recname = recording.name  # Or from rec.uri???
    meta = get_modelspec_metadata(modelspecs[0])
    date = meta.get('date', iso8601_datestring())

    path = '/' + recname + '/' + modelname + '/' + xformname + '/' + date + '/'

    return path


def save_analysis(destination,
                  recording,
                  modelspecs,
                  xfspec,
                  figures,
                  log,
                  add_tree_path=False):
    '''Save an analysis file collection to a particular destination.'''
    if add_tree_path:
        treepath = tree_path(recording, modelspecs, xfspec)
        base_uri = os.path.join(destination, treepath)
    else:
        base_uri = destination

    base_uri = base_uri if base_uri[-1] == '/' else base_uri + '/'
    xfspec_uri = base_uri + 'xfspec.json'  # For attaching to modelspecs

    for number, modelspec in enumerate(modelspecs):
        set_modelspec_metadata(modelspec, 'xfspec', xfspec_uri)
        save_resource(base_uri + 'modelspec.{:04d}.json'.format(number),
                      json=modelspec)
    for number, figure in enumerate(figures):
        save_resource(base_uri + 'figure.{:04d}.png'.format(number),
                      data=figure)
    save_resource(base_uri + 'log.txt', data=log)
    save_resource(xfspec_uri, json=xfspec)
    return {'savepath': base_uri}


def load_analysis(filepath, eval_model=True):
    """
    load xforms and modelspec(s) from a specified directory
    """
    log.info('Loading modelspecs from %s...', filepath)

    xfspec = load_xform(filepath + 'xfspec.json')

    mspaths = []
    for file in os.listdir(filepath):
        if file.startswith("modelspec"):
            mspaths.append(filepath + "/" + file)
    ctx = load_modelspecs([], uris=mspaths, IsReload=False)
    ctx['IsReload'] = True

    if eval_model:
        ctx, log_xf = evaluate(xfspec, ctx)

    return xfspec, ctx<|MERGE_RESOLUTION|>--- conflicted
+++ resolved
@@ -417,17 +417,7 @@
                           for modelspec in modelspecs]
     return {'modelspecs': modelspecs}
 
-<<<<<<< HEAD
-
-def fit_iteratively(modelspecs, est, max_iter=100, ftol=1e-7, IsReload=False,
-                    module_sets=None, invert=False, tolerances=None,
-                    fitter=None, fit_kwargs={}, **context):
-    # TODO: Likely needs revisiting, just getting something working.
-    if tolerances is None:
-        tolerances = [ftol]
-    if fitter is None:
-        fitter = scipy_minimize
-=======
+
 def fit_module_sets(modelspecs, est, max_iter=1000, IsReload=False,
                     module_sets=None, invert=False, tolerance=1e-4,
                     fitter=scipy_minimize, fit_kwargs={}, **context):
@@ -461,7 +451,6 @@
 def fit_iteratively(modelspecs, est, tol_iter=100, fit_iter=20, IsReload=False,
                     module_sets=None, invert=False, tolerances=[1e-4],
                     fitter=scipy_minimize, fit_kwargs={}, **context):
->>>>>>> 42a623fe
 
     if not IsReload:
         if type(est) is list:

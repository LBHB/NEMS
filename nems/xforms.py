--- conflicted
+++ resolved
@@ -1166,41 +1166,25 @@
     return {'modelspec': modelspec}
 
 
-<<<<<<< HEAD
-def predict(modelspec, est, val, jackknifed_fit=False, use_mask=True, **context):
-=======
-def predict(modelspec, est, val, est_list=None, val_list=None, jackknifed_fit=False, **context):
->>>>>>> 16e7a9b8
+def predict(modelspec, est, val, est_list=None, val_list=None, jackknifed_fit=False, use_mask=True, **context):
     # modelspecs = metrics.add_summary_statistics(est, val, modelspecs)
     # TODO: Add statistics to metadata of every modelspec
     if (val_list is None):
-        est, val = nems.analysis.api.generate_prediction(est, val, modelspec, jackknifed_fit=jackknifed_fit)
+        est, val = nems.analysis.api.generate_prediction(est, val, modelspec, jackknifed_fit=jackknifed_fit, use_mask=use_mask)
         modelspec.recording = val
-
-<<<<<<< HEAD
-    est, val = nems.analysis.api.generate_prediction(est, val, modelspec, jackknifed_fit=jackknifed_fit,
-                                                     use_mask=use_mask)
-    modelspec.recording = val
-
-    return {'val': val, 'est': est, 'modelspec': modelspec}
-
-
-def add_summary_statistics(est, val, modelspec, fn='standard_correlation',
-=======
         return {'val': val, 'est': est, 'modelspec': modelspec}
     else:
         for cellidx,est,val in zip(range(len(est_list)),est_list,val_list):
             modelspec.set_cell(cellidx)
-            est, val = nems.analysis.api.generate_prediction(est, val, modelspec, jackknifed_fit=jackknifed_fit)
+            est, val = nems.analysis.api.generate_prediction(est, val, modelspec, jackknifed_fit=jackknifed_fit, use_mask=use_mask)
             modelspec.recording = val
             est_list[cellidx] = est
             val_list[cellidx] = val
         modelspec.set_cell(0)
         return {'val': val_list[0], 'est': est_list[0], 'est_list': est_list, 'val_list': val_list, 'modelspec': modelspec}
-        
+
 
 def add_summary_statistics(est, val, modelspec, est_list=None, val_list=None, rec_list=None, fn='standard_correlation',
->>>>>>> 16e7a9b8
                            rec=None, use_mask=True, **context):
     '''
     standard_correlation: average all correlation metrics and add
@@ -1278,6 +1262,7 @@
                     
     modelspec.set_cell(0)
     return {'modelspec': modelspec}
+
 
 def add_summary_statistics_by_condition(est, val, modelspec, evaluation_conditions, rec=None,
                                         use_mask=True, **context):

--- conflicted
+++ resolved
@@ -1175,7 +1175,6 @@
     return d
 
 
-<<<<<<< HEAD
 def get_siteid(s):
     """
     strip off the tail of a cellid to get the siteid
@@ -1211,9 +1210,6 @@
 
 
 def batch_comp(batch=301, modelnames=None, cellids=None, stat='r_test'):
-=======
-def batch_comp(batch=301, modelnames=None, cellids=None, stat='r_test', join_how='left'):
->>>>>>> 8a591d29
     Results = Tables()['Results']
     if modelnames is None:
         modelnames = ['parm100pt_wcg02_fir15_pupgainctl_fit01_nested5',
